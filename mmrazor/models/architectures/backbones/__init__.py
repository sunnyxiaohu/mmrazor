--- conflicted
+++ resolved
@@ -8,9 +8,5 @@
 
 __all__ = [
     'SearchableMobileNet', 'SearchableShuffleNetV2', 'DartsBackbone',
-<<<<<<< HEAD
-    'BigNASMobileNet', 'AttentiveMobileNet'
-=======
-    'WideResNet'
->>>>>>> 5d9fcd80
+    'WideResNet', 'BigNASMobileNet', 'AttentiveMobileNet'
 ]