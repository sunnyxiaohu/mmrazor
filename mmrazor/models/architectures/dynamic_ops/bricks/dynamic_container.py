--- conflicted
+++ resolved
@@ -78,10 +78,6 @@
 
     def forward(self, x: Tensor) -> Tensor:
         """Forward of Dynamic Sequential."""
-<<<<<<< HEAD
-
-=======
->>>>>>> 750872e8
         if 'depth' not in self.mutable_attrs:
             return self(x)
 
