# Copyright (c) OpenMMLab. All rights reserved.
from .base import BaseAlgorithm
from .distill import (DAFLDataFreeDistillation, DataFreeDistillation,
                      FpnTeacherDistill, OverhaulFeatureDistillation,
                      SelfDistill, SingleTeacherDistill)
<<<<<<< HEAD
from .nas import DSNAS, DSNASDDP, SPOS, AutoSlim, AutoSlimDDP, Darts, DartsDDP
from .pruning import SlimmableNetwork, SlimmableNetworkDDP
=======
from .nas import (DSNAS, DSNASDDP, SPOS, Autoformer, AutoSlim, AutoSlimDDP,
                  BigNAS, BigNASDDP, Darts, DartsDDP)
from .pruning import DCFF, SlimmableNetwork, SlimmableNetworkDDP
>>>>>>> 1c47009b
from .pruning.ite_prune_algorithm import ItePruneAlgorithm
from .quantization import MMArchitectureQuant, MMArchitectureQuantDDP

__all__ = [
    'SingleTeacherDistill', 'BaseAlgorithm', 'FpnTeacherDistill', 'SPOS',
    'SlimmableNetwork', 'SlimmableNetworkDDP', 'AutoSlim', 'AutoSlimDDP',
<<<<<<< HEAD
    'Darts', 'DartsDDP', 'SelfDistill', 'DataFreeDistillation',
    'DAFLDataFreeDistillation', 'OverhaulFeatureDistillation',
    'ItePruneAlgorithm', 'DSNAS', 'DSNASDDP', 'MMArchitectureQuant',
    'MMArchitectureQuantDDP'
=======
    'Darts', 'DartsDDP', 'DCFF', 'SelfDistill', 'DataFreeDistillation',
    'DAFLDataFreeDistillation', 'OverhaulFeatureDistillation',
    'ItePruneAlgorithm', 'DSNAS', 'DSNASDDP', 'Autoformer', 'BigNAS',
    'BigNASDDP'
>>>>>>> 1c47009b
]<|MERGE_RESOLUTION|>--- conflicted
+++ resolved
@@ -3,29 +3,17 @@
 from .distill import (DAFLDataFreeDistillation, DataFreeDistillation,
                       FpnTeacherDistill, OverhaulFeatureDistillation,
                       SelfDistill, SingleTeacherDistill)
-<<<<<<< HEAD
-from .nas import DSNAS, DSNASDDP, SPOS, AutoSlim, AutoSlimDDP, Darts, DartsDDP
-from .pruning import SlimmableNetwork, SlimmableNetworkDDP
-=======
 from .nas import (DSNAS, DSNASDDP, SPOS, Autoformer, AutoSlim, AutoSlimDDP,
                   BigNAS, BigNASDDP, Darts, DartsDDP)
 from .pruning import DCFF, SlimmableNetwork, SlimmableNetworkDDP
->>>>>>> 1c47009b
 from .pruning.ite_prune_algorithm import ItePruneAlgorithm
 from .quantization import MMArchitectureQuant, MMArchitectureQuantDDP
 
 __all__ = [
     'SingleTeacherDistill', 'BaseAlgorithm', 'FpnTeacherDistill', 'SPOS',
     'SlimmableNetwork', 'SlimmableNetworkDDP', 'AutoSlim', 'AutoSlimDDP',
-<<<<<<< HEAD
-    'Darts', 'DartsDDP', 'SelfDistill', 'DataFreeDistillation',
-    'DAFLDataFreeDistillation', 'OverhaulFeatureDistillation',
-    'ItePruneAlgorithm', 'DSNAS', 'DSNASDDP', 'MMArchitectureQuant',
-    'MMArchitectureQuantDDP'
-=======
     'Darts', 'DartsDDP', 'DCFF', 'SelfDistill', 'DataFreeDistillation',
     'DAFLDataFreeDistillation', 'OverhaulFeatureDistillation',
     'ItePruneAlgorithm', 'DSNAS', 'DSNASDDP', 'Autoformer', 'BigNAS',
-    'BigNASDDP'
->>>>>>> 1c47009b
+    'BigNASDDP', 'MMArchitectureQuant', 'MMArchitectureQuantDDP'
 ]