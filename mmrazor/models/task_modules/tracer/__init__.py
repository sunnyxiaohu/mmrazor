--- conflicted
+++ resolved
@@ -1,12 +1,9 @@
 # Copyright (c) OpenMMLab. All rights reserved.
 from .backward_tracer import BackwardTracer
-<<<<<<< HEAD
 from .fx import (CustomTracer, UntracedMethodRegistry, build_graphmodule,
                  custom_symbolic_trace)
-=======
 from .channel_analyzer import ChannelAnalyzer
 # from .razor_tracer import RazorFxTracer
->>>>>>> 1c47009b
 from .loss_calculator import *  # noqa: F401,F403
 from .parsers import *  # noqa: F401,F403
 from .path import (Path, PathConcatNode, PathConvNode, PathDepthWiseConvNode,
@@ -15,10 +12,6 @@
 __all__ = [
     'BackwardTracer', 'PathConvNode', 'PathLinearNode', 'PathNormNode',
     'PathConcatNode', 'Path', 'PathList', 'PathNode', 'PathDepthWiseConvNode',
-<<<<<<< HEAD
     'CustomTracer', 'UntracedMethodRegistry', 'custom_symbolic_trace',
-    'build_graphmodule'
-=======
-    'ChannelAnalyzer'
->>>>>>> 1c47009b
+    'build_graphmodule', 'ChannelAnalyzer'
 ]