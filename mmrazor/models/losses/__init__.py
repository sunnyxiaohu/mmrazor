# Copyright (c) OpenMMLab. All rights reserved.
from .ab_loss import ABLoss
from .adaround_loss import AdaRoundLoss
from .at_loss import ATLoss
from .crd_loss import CRDLoss
from .cross_entropy_loss import CrossEntropyLoss
from .cwd import ChannelWiseDivergence
from .dafl_loss import ActivationLoss, InformationEntropyLoss, OnehotLikeLoss
from .decoupled_kd import DKDLoss
from .factor_transfer_loss import FTLoss
from .fbkd_loss import FBKDLoss
from .kd_soft_ce_loss import KDSoftCELoss
from .kl_divergence import KLDivergence
from .l1_loss import L1Loss
from .l2_loss import L2Loss
from .mgd_loss import MGDLoss
from .ofd_loss import OFDLoss
from .pkd_loss import PKDLoss
from .relational_kd import AngleWiseRKD, DistanceWiseRKD
from .weighted_soft_label_distillation import WSLD

__all__ = [
    'ChannelWiseDivergence', 'KLDivergence', 'AngleWiseRKD', 'DistanceWiseRKD',
    'WSLD', 'L2Loss', 'ABLoss', 'DKDLoss', 'KDSoftCELoss', 'ActivationLoss',
    'OnehotLikeLoss', 'InformationEntropyLoss', 'FTLoss', 'ATLoss', 'OFDLoss',
<<<<<<< HEAD
    'L1Loss', 'FBKDLoss', 'CRDLoss', 'AdaRoundLoss', 'PKDLoss',
    'CrossEntropyLoss'
=======
    'L1Loss', 'FBKDLoss', 'CRDLoss', 'CrossEntropyLoss', 'PKDLoss', 'MGDLoss'
>>>>>>> 1c47009b
]<|MERGE_RESOLUTION|>--- conflicted
+++ resolved
@@ -23,10 +23,6 @@
     'ChannelWiseDivergence', 'KLDivergence', 'AngleWiseRKD', 'DistanceWiseRKD',
     'WSLD', 'L2Loss', 'ABLoss', 'DKDLoss', 'KDSoftCELoss', 'ActivationLoss',
     'OnehotLikeLoss', 'InformationEntropyLoss', 'FTLoss', 'ATLoss', 'OFDLoss',
-<<<<<<< HEAD
-    'L1Loss', 'FBKDLoss', 'CRDLoss', 'AdaRoundLoss', 'PKDLoss',
-    'CrossEntropyLoss'
-=======
-    'L1Loss', 'FBKDLoss', 'CRDLoss', 'CrossEntropyLoss', 'PKDLoss', 'MGDLoss'
->>>>>>> 1c47009b
+    'L1Loss', 'FBKDLoss', 'CRDLoss', 'CrossEntropyLoss', 'PKDLoss', 'MGDLoss',
+    'AdaRoundLoss'
 ]