--- conflicted
+++ resolved
@@ -9,21 +9,14 @@
 from .slimmable_val_loop import SlimmableValLoop
 from .subnet_sampler_loop import GreedySamplerTrainLoop
 from .subnet_val_loop import SubnetValLoop
-<<<<<<< HEAD
 from .subnet_export_val_loop import SubnetExportValLoop
-=======
 from .qnas_loops import QNASEpochBasedLoop, QNASValLoop, QNASEvolutionSearchLoop
->>>>>>> 750872e8
 
 __all__ = [
     'SingleTeacherDistillValLoop', 'DartsEpochBasedTrainLoop',
     'DartsIterBasedTrainLoop', 'SlimmableValLoop', 'EvolutionSearchLoop',
     'GreedySamplerTrainLoop', 'SubnetValLoop', 'SelfDistillValLoop',
     'ItePruneValLoop', 'AutoSlimGreedySearchLoop', 'QATEpochBasedLoop',
-<<<<<<< HEAD
     'PTQLoop', 'LSQEpochBasedLoop', 'QATValLoop', 'SubnetExportValLoop',
-=======
-    'PTQLoop', 'LSQEpochBasedLoop', 'QATValLoop', 'QNASEpochBasedLoop',
-    'QNASValLoop', 'QNASEvolutionSearchLoop'
->>>>>>> 750872e8
+    'QNASEpochBasedLoop', 'QNASValLoop', 'QNASEvolutionSearchLoop'
 ]