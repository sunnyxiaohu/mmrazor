--- conflicted
+++ resolved
@@ -101,36 +101,8 @@
         # The format of `chosen`` is different for each type of mutable.
         # In the corresponding mutable, it will check whether the `chosen`
         # format is correct.
-<<<<<<< HEAD
-        if isinstance(module, BaseMutable):
-            if not module.is_fixed:
-                if getattr(module, 'alias', None):
-                    alias = module.alias
-                    assert alias in fix_mutable, \
-                        f'The alias {alias} is not in fix_modules, ' \
-                        'please check your `fix_mutable`.'
-                    # {chosen=xx, meta=xx)
-                    chosen = fix_mutable.get(alias, None)
-                else:
-                    mutable_name = name.lstrip(prefix)
-                    if mutable_name not in fix_mutable and \
-                            not isinstance(module, DerivedMutable):
-                        raise RuntimeError(
-                            f'The module name {mutable_name} is not in '
-                            'fix_mutable, please check your `fix_mutable`.')
-                    # {chosen=xx, meta=xx)
-                    chosen = fix_mutable.get(mutable_name, None)
-
-                if not isinstance(chosen, DumpChosen):
-                    chosen = DumpChosen(**chosen)
-                module.fix_chosen(chosen.chosen)
-
-    # convert dynamic op to static op
-    _dynamic_to_static(model)
-=======
         if isinstance(module, (MutableChannelContainer)):
             continue
->>>>>>> 1c47009b
 
         if isinstance(module, BaseMutable):
             if isinstance(module, DerivedMutable):
