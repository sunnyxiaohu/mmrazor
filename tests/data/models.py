--- conflicted
+++ resolved
@@ -681,12 +681,6 @@
     @current_choice.setter
     def current_choice(self, choice):
         super().current_choice(choice)
-<<<<<<< HEAD
-
-    
-
-=======
->>>>>>> 1c47009b
 
     
 class DynamicLinearModel(nn.Module):
