mutable1: 
  chosen: conv1
mutable2: 
<<<<<<< HEAD
  chosen: conv2
=======
  chosen: conv2
mutable3.0.kernel_size:
  chosen: 3
>>>>>>> 1c47009b
<|MERGE_RESOLUTION|>--- conflicted
+++ resolved
@@ -1,10 +1,6 @@
 mutable1: 
   chosen: conv1
 mutable2: 
-<<<<<<< HEAD
-  chosen: conv2
-=======
   chosen: conv2
 mutable3.0.kernel_size:
-  chosen: 3
->>>>>>> 1c47009b
+  chosen: 3