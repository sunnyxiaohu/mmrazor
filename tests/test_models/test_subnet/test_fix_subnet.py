--- conflicted
+++ resolved
@@ -71,12 +71,9 @@
             'mutable2': {
                 'chosen': 'conv2'
             },
-<<<<<<< HEAD
-=======
             'mutable3.0.kernel_size': {
                 'chosen': 3
             }
->>>>>>> 1c47009b
         }
 
         model = MockModel()
@@ -104,12 +101,9 @@
             'mutable2': {
                 'chosen': 'conv2'
             },
-<<<<<<< HEAD
-=======
             'mutable3.0.kernel_size': {
                 'chosen': 3
             }
->>>>>>> 1c47009b
         }
 
         model = MockModel()
@@ -132,42 +126,15 @@
         mutable2_chosen_dict = dict(chosen=mutable2_dump_chosen.chosen)
         mutable3_0_ks_chosen_dict = dict(chosen=mutable3_0_ks_chosen.chosen)
 
-<<<<<<< HEAD
-        mutable1_dump_chosen = exported_fix_subnet['mutable1']
-        mutable2_dump_chosen = exported_fix_subnet['mutable2']
-
-        mutable1_chosen_dict = dict(chosen=mutable1_dump_chosen.chosen)
-        mutable2_chosen_dict = dict(chosen=mutable2_dump_chosen.chosen)
-
-        exported_fix_subnet['mutable1'] = mutable1_chosen_dict
-        exported_fix_subnet['mutable2'] = mutable2_chosen_dict
-=======
         exported_fix_subnet['mutable1'] = mutable1_chosen_dict
         exported_fix_subnet['mutable2'] = mutable2_chosen_dict
         exported_fix_subnet['mutable3.0.kernel_size'] = \
             mutable3_0_ks_chosen_dict
->>>>>>> 1c47009b
         self.assertDictEqual(fix_subnet, exported_fix_subnet)
 
     def test_export_fix_subnet_with_derived_mutable(self) -> None:
         model = MockModelWithDerivedMutable()
-<<<<<<< HEAD
-        fix_subnet = export_fix_subnet(model)
-        self.assertDictEqual(
-            fix_subnet, {'source_mutable': model.source_mutable.dump_chosen()})
-
-        fix_subnet['source_mutable'] = dict(
-            fix_subnet['source_mutable']._asdict())
-        fix_subnet['source_mutable']['chosen'] = 4
-        load_fix_subnet(model, fix_subnet)
-        assert model.source_mutable.current_choice == 4
-        assert model.derived_mutable.current_choice == 8
-
-        model = MockModelWithDerivedMutable()
-        fix_subnet = export_fix_subnet(model, dump_derived_mutable=True)
-=======
         fix_subnet = export_fix_subnet(model)[0]
->>>>>>> 1c47009b
         self.assertDictEqual(
             fix_subnet, {
                 'source_mutable': model.source_mutable.dump_chosen(),
@@ -176,11 +143,7 @@
 
         fix_subnet['source_mutable'] = dict(
             fix_subnet['source_mutable']._asdict())
-<<<<<<< HEAD
-        fix_subnet['source_mutable']['chosen'] = 2
-=======
         fix_subnet['source_mutable']['chosen'] = 4
->>>>>>> 1c47009b
         load_fix_subnet(model, fix_subnet)
 
         assert model.source_mutable.current_choice == 4
